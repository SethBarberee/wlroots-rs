--- conflicted
+++ resolved
@@ -2,6 +2,8 @@
 
 #[cfg(feature = "unstable")]
 pub mod area;
+#[cfg(feature = "unstable")]
+pub mod dmabuf;
 #[cfg(feature = "unstable")]
 pub mod data_device;
 #[cfg(feature = "unstable")]
@@ -13,10 +15,4 @@
 #[cfg(feature = "unstable")]
 pub mod shell;
 #[cfg(feature = "unstable")]
-<<<<<<< HEAD
-pub mod data_device;
-#[cfg(feature = "unstable")]
-pub mod dmabuf;
-=======
-pub mod surface;
->>>>>>> 1cd5d3f2
+pub mod surface;